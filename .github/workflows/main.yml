name: l200geom

on:
  workflow_dispatch:
  pull_request:
  push:
    branches:
      - main
      - "releases/**"

concurrency:
  group: ${{ github.workflow }}-${{ github.ref }}
  cancel-in-progress: true

env:
  FORCE_COLOR: 3

jobs:
  build-and-test:
    name: Test l200geom with Python
    runs-on: ${{ matrix.os }}
    strategy:
      fail-fast: false
      matrix:
        python-version: ["3.9", "3.10", "3.11"]
        os: [ubuntu-latest, macOS-latest]

    steps:
      - uses: actions/checkout@v4
      - name: Set up Python ${{ matrix.python-version }}
        uses: actions/setup-python@v5
        with:
          python-version: ${{ matrix.python-version }}
      - name: Install non-python (homebrew) dependencies
        if: ${{ matrix.os == 'macOS-latest' }}
        run: |
          brew install opencascade cgal gmp mpfr boost
      - name: Get dependencies and install l200geom
        run: |
          python -m pip install --upgrade pip wheel setuptools
          python -m pip install --upgrade .[test]
      - name: test
        run: |
          echo "$TEST"
        env: 
          TEST: ${{ github.event.pull_request.head.repo.owner.login }}
      - name: Set LEGEND_METADATA variable
        run: |
          echo "LEGEND_METADATA=$GITHUB_WORKSPACE/legend-metadata" >> $GITHUB_ENV
<<<<<<< HEAD
        if: ${{ github.event_name != 'pull_request' || github.event.pull_request.head.repo.owner.login == 'legend-exp' }}
=======
        # secrets are not available in PRs from forks, so do not even attempt to clone metadata.
        if:
          ${{ github.event_name != 'pull_request' ||
          github.event.pull_request.head.repo.owner.login == 'legend-exp' }}
>>>>>>> 8a64fdba
      - name: Clone legend-metadata
        uses: actions/checkout@v4
        with:
          repository: legend-exp/legend-metadata
          fetch-depth: 0
          token: ${{ secrets.READPRIVATE }}
          path: ${{ env.LEGEND_METADATA }}
          submodules: "recursive"
<<<<<<< HEAD
        if: ${{ github.event_name != 'pull_request' || github.event.pull_request.head.repo.owner.login == 'legend-exp' }}
=======
        # secrets are not available in PRs from forks, so do not even attempt to clone metadata.
        if:
          ${{ github.event_name != 'pull_request' ||
          github.event.pull_request.head.repo.owner.login == 'legend-exp' }}
>>>>>>> 8a64fdba
      - name: Run unit tests
        run: |
          python -m pytest

  test-coverage:
    name: Calculate and upload test coverage
    needs: build-and-test
    runs-on: ubuntu-latest
    steps:
      - uses: actions/checkout@v4
        with:
          fetch-depth: 2
      - uses: actions/setup-python@v5
        with:
          python-version: "3.10"

      - name: Set LEGEND_METADATA variable
        run: |
          echo "LEGEND_METADATA=$GITHUB_WORKSPACE/legend-metadata" >> $GITHUB_ENV
      - name: Clone legend-metadata
        uses: actions/checkout@v4
        with:
          repository: legend-exp/legend-metadata
          fetch-depth: 0
          token: ${{ secrets.READPRIVATE }}
          path: ${{ env.LEGEND_METADATA }}
          submodules: "recursive"

      - name: Generate Report
        run: |
          python -m pip install --upgrade pip wheel setuptools
          python -m pip install --upgrade .[test]
          python -m pytest --cov=l200geom --cov-report=xml
      - name: Upload Coverage to codecov.io
        uses: codecov/codecov-action@v5

  build-docs:
    name: Build documentation
    needs: build-and-test
    runs-on: ubuntu-latest
    steps:
      - uses: actions/checkout@v4
        with:
          fetch-depth: 0
      - uses: actions/setup-python@v5
        with:
          python-version: "3.10"

      - name: Set LEGEND_METADATA variable
        run: |
          echo "LEGEND_METADATA=$GITHUB_WORKSPACE/legend-metadata" >> $GITHUB_ENV
      - name: Clone legend-metadata
        uses: actions/checkout@v4
        with:
          repository: legend-exp/legend-metadata
          fetch-depth: 0
          token: ${{ secrets.READPRIVATE }}
          path: ${{ env.LEGEND_METADATA }}
          submodules: "recursive"

      - name: Setup build environment
        run: |
          python -m pip install --upgrade pip wheel setuptools
          python -m pip install --upgrade .[docs]
      - name: Build docs for current ref
        run: |
          cd docs
          make clean
          make<|MERGE_RESOLUTION|>--- conflicted
+++ resolved
@@ -47,14 +47,10 @@
       - name: Set LEGEND_METADATA variable
         run: |
           echo "LEGEND_METADATA=$GITHUB_WORKSPACE/legend-metadata" >> $GITHUB_ENV
-<<<<<<< HEAD
-        if: ${{ github.event_name != 'pull_request' || github.event.pull_request.head.repo.owner.login == 'legend-exp' }}
-=======
         # secrets are not available in PRs from forks, so do not even attempt to clone metadata.
         if:
           ${{ github.event_name != 'pull_request' ||
           github.event.pull_request.head.repo.owner.login == 'legend-exp' }}
->>>>>>> 8a64fdba
       - name: Clone legend-metadata
         uses: actions/checkout@v4
         with:
@@ -63,14 +59,10 @@
           token: ${{ secrets.READPRIVATE }}
           path: ${{ env.LEGEND_METADATA }}
           submodules: "recursive"
-<<<<<<< HEAD
-        if: ${{ github.event_name != 'pull_request' || github.event.pull_request.head.repo.owner.login == 'legend-exp' }}
-=======
         # secrets are not available in PRs from forks, so do not even attempt to clone metadata.
         if:
           ${{ github.event_name != 'pull_request' ||
           github.event.pull_request.head.repo.owner.login == 'legend-exp' }}
->>>>>>> 8a64fdba
       - name: Run unit tests
         run: |
           python -m pytest
