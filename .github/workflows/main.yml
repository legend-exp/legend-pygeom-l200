--- conflicted
+++ resolved
@@ -39,15 +39,7 @@
         run: |
           python -m pip install --upgrade pip wheel setuptools
           python -m pip install --upgrade .[test]
-<<<<<<< HEAD
-      - name: test
-        run: |
-          echo "$TEST"
-        env: 
-          TEST: ${{ github.event.pull_request.head.repo.owner.login }}
-=======
 
->>>>>>> e7de22c5
       - name: Set LEGEND_METADATA variable
         run: |
           echo "LEGEND_METADATA=$GITHUB_WORKSPACE/legend-metadata" >> $GITHUB_ENV
