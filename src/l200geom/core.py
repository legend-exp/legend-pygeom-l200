--- conflicted
+++ resolved
@@ -53,9 +53,9 @@
     if set(assemblies) - set(DEFINED_ASSEMBLIES) != set():
         msg = "invalid geometrical assembly specified"
         raise ValueError(msg)
-<<<<<<< HEAD
-    raise ValueError()
-=======
+
+    
+
 
     lmeta = LegendMetadata() if os.getenv("LEGEND_METADATA", "") != "" else None
     # require user action to construct a testdata-only geometry (i.e. to avoid accidental creation of "wrong"
@@ -69,7 +69,6 @@
         log.warning("CONSTRUCTING GEOMETRY FROM PUBLIC DATA ONLY")
         dummy_geom = PublicMetadataProxy()
 
->>>>>>> 0c22020a
     config = config if config is not None else {}
 
     reg = geant4.Registry()
@@ -140,6 +139,7 @@
         fibers.place_fiber_modules(hw_meta, instr, use_detailed_fiber_model)
 
     _assign_common_copper_surface(instr)
+    # test
 
     detectors.write_detector_auxvals(reg)
     visualization.write_color_auxvals(reg)
