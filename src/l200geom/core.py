--- conflicted
+++ resolved
@@ -54,12 +54,6 @@
         msg = "invalid geometrical assembly specified"
         raise ValueError(msg)
 
-<<<<<<< HEAD
-    
-
-
-=======
->>>>>>> b7332ac0
     lmeta = LegendMetadata() if os.getenv("LEGEND_METADATA", "") != "" else None
     # require user action to construct a testdata-only geometry (i.e. to avoid accidental creation of "wrong"
     # geometries by LEGEND members).
